import React, { useState, useEffect } from "react";
import Link from "next/link";
import { useRouter } from "next/router";
import Image from "next/image";
import SearchIcon from "@mui/icons-material/Search";
import MenuIcon from "@mui/icons-material/Menu";
import CloseIcon from "@mui/icons-material/Close";
import { searchApi, scrollToElement, getDynamicNulpUrls } from "../../services";
import { menusApi, type HomepageMenuItem } from "../../services";
import styles from "./Header.module.css";

interface NavItem {
  label: string;
  href: string;
  scrollTo?: string; // ID of element to scroll to (for smooth scrolling)
  external?: boolean; // open with window.open
  target?: "_self" | "_blank";
  children?: NavItem[];
}

interface CtaButtonItem {
  label: string;
  href: string;
  external: boolean;
  target: "_self" | "_blank";
}

interface HeaderProps {
  className?: string;
}

const MENU_CACHE_KEY = "nulp_header_menus_v1";
const BUTTON_CACHE_KEY = "nulp_header_button_v1";

const Header: React.FC<HeaderProps> = ({ className = "" }) => {
  const [isScrolled, setIsScrolled] = useState(false);
  const [searchQuery, setSearchQuery] = useState("");
  const [activeSection, setActiveSection] = useState<string>("home");
  const [isContactInView, setIsContactInView] = useState<boolean>(false);
  const [clickedMenu, setClickedMenu] = useState<string>(""); // Track clicked menu for contact us
  const [isMobileMenuOpen, setIsMobileMenuOpen] = useState(false); // Mobile menu state
  const [isMobile, setIsMobile] = useState(false); // Track if mobile view
  const [isClient, setIsClient] = useState(false); // Track if client-side rendered
  const [navItems, setNavItems] = useState<NavItem[]>(() => {
    if (typeof window !== "undefined") {
      try {
        const cached = sessionStorage.getItem(MENU_CACHE_KEY);
        if (cached) return JSON.parse(cached) as NavItem[];
      } catch {}
    }
    return [];
  });
  const [isMenusLoaded, setIsMenusLoaded] = useState<boolean>(() => {
    if (typeof window !== "undefined") {
      return !!sessionStorage.getItem(MENU_CACHE_KEY);
    }
    return false;
  });
  const [ctaButton, setCtaButton] = useState<CtaButtonItem | null>(() => {
    if (typeof window !== "undefined") {
      try {
        const cached = sessionStorage.getItem(BUTTON_CACHE_KEY);
        if (cached) return JSON.parse(cached) as CtaButtonItem;
      } catch {}
    }
    return null;
  });
  const [headerLogos, setHeaderLogos] = useState<HomepageMenuItem[]>([]);
  const router = useRouter();

  // Helpers for visibility
  const isWithinPublishWindow = (
    start?: string | null,
    end?: string | null
  ): boolean => {
    const now = new Date();
    const startOk = !start || new Date(start) <= now;
    const endOk = !end || now <= new Date(end);
    return startOk && endOk;
  };

  const isMenuVisible = (m: HomepageMenuItem): boolean => {
    if (!m) return false;
    // Treat missing is_active as true (new API may omit this field)
    const isActive =
      typeof (m as any).is_active === "boolean" ? (m as any).is_active : true;
    if (!isActive) return false;
    if (m.state && m.state.toLowerCase() !== "published") return false;
    if (
      !isWithinPublishWindow(
        m.start_publish_date as any,
        m.end_publish_date as any
      )
    )
      return false;
    return true;
  };

  // Build absolute CMS image URL from relative path
  const buildCmsImageUrl = (path?: string): string => {
    if (!path) return "";
    if (/^https?:\/\//i.test(path)) return path;
    const { base } = getDynamicNulpUrls();
    return `${base}${path.startsWith("/") ? path : `/${path}`}`;
  };

  const getLogoSrcFromItem = (m: HomepageMenuItem): string => {
    const img: any = (m as any)?.link_image;
    const src =
      img?.formats?.small?.url ||
      img?.formats?.thumbnail?.url ||
      img?.formats?.medium?.url ||
      img?.url ||
      "";
    return buildCmsImageUrl(src);
  };

  // Map Strapi menu to local NavItem
  const mapMenuToNavItem = (m: HomepageMenuItem): NavItem | null => {
    if (!isMenuVisible(m)) return null;

    const label = m.title?.trim() || m.slug;
    const target: "_self" | "_blank" =
      m.target_window === "New_Window" ? "_blank" : "_self";

    // Classify by actual link target first
    let href = "/";
    let scrollTo: string | undefined = undefined;

    const treatAsInternal = (path: string) =>
      path === "/" || path.startsWith("/about");

    try {
      // Support absolute and relative URLs
      const linkStr = (m.link || "").trim();
      // If relative (starts with / or #), let fallback handle it
      if (linkStr.startsWith("/") || linkStr.startsWith("#")) {
        throw new Error("relative");
      }
      const url = new URL(linkStr);
      const path = url.pathname || "/";
      const hash = url.hash ? url.hash.replace("#", "") : "";

      // If this URL points to one of our app routes, always treat as internal SPA
      if (treatAsInternal(path)) {
        href = path === "" ? "/" : path;
        scrollTo = hash || undefined;
        return { label, href, scrollTo, external: false, target };
      }

      // Otherwise, treat as external (respect menu type and target)
      return { label, href: url.toString(), external: true, target };
    } catch (e) {
      // Fallback for relative links like "/about#contact-us" or "#trending-courses"
      const link = (m.link || "").trim();
      const hashIndex = link.indexOf("#");
      const hasHash = hashIndex >= 0;
      const basePath = hasHash ? link.substring(0, hashIndex) : link;
      const hash = hasHash ? link.substring(hashIndex + 1) : "";
      if (!basePath || basePath === "/") {
        href = "/";
        scrollTo = hash || undefined;
        return { label, href, scrollTo, external: false, target };
      }
      if (basePath.startsWith("/about")) {
        href = "/about";
        scrollTo = hash || undefined;
        return { label, href, scrollTo, external: false, target };
      }
      if (basePath.startsWith("http")) {
        return { label, href: link, external: true, target };
      }
      href = basePath.startsWith("/") ? basePath : `/${basePath}`;
      return { label, href, scrollTo, external: false, target };
    }
  };

  // Fetch menus from Strapi
  useEffect(() => {
    let isMounted = true;
    const loadMenus = async () => {
      const res = await menusApi.getHomepageMenus();
      if (!isMounted) return;
      if (res.success && Array.isArray(res.data)) {
        // Filter only main menus and visible
        const all = res.data.filter((m) => {
          const slug = m?.category?.slug?.toLowerCase?.() || "";
          const name = m?.category?.name?.toLowerCase?.() || "";
          const isMain = slug === "main-menus" || name === "main menus";
          return isMain && isMenuVisible(m);
        });

        // Build parent-child tree
        const byId = new Map<number, HomepageMenuItem>();
        all.forEach((m) => byId.set(m.id, m));
        const childrenMap = new Map<number, HomepageMenuItem[]>();
        all.forEach((m) => {
          const parentId = (m.parent_menu as any)?.id as number | undefined;
          if (parentId && byId.has(parentId)) {
            const arr = childrenMap.get(parentId) || [];
            arr.push(m);
            childrenMap.set(parentId, arr);
          }
        });

        // Top-level only (no parent or parent not in same set)
        const topLevel = all.filter(
          (m) =>
            !(
              (m.parent_menu as any)?.id && byId.has((m.parent_menu as any)?.id)
            )
        );

        // Sort by display_order and map to NavItem with children
        topLevel.sort(
          (a, b) => (a.display_order || 0) - (b.display_order || 0)
        );
        const mapped: NavItem[] = topLevel
          .map((parent) => {
            const parentNav = mapMenuToNavItem(parent);
            if (!parentNav) return null;
            const kids = (childrenMap.get(parent.id) || [])
              .filter(isMenuVisible)
              .sort((a, b) => (a.display_order || 0) - (b.display_order || 0))
              .map((c) => mapMenuToNavItem(c))
              .filter(Boolean) as NavItem[];
            return { ...parentNav, children: kids };
          })
          .filter(Boolean) as NavItem[];

        if (mapped.length) {
          setNavItems(mapped);
          try {
            sessionStorage.setItem(MENU_CACHE_KEY, JSON.stringify(mapped));
          } catch {}
        }

        // Build CTA Button from category 'button'
        const buttonsRaw = res.data.filter((m) => {
          const slug = m?.category?.slug?.toLowerCase?.() || "";
          const name = m?.category?.name?.toLowerCase?.() || "";
          const isButton = slug === "button" || name === "button";
          return isButton && isMenuVisible(m);
        });
        buttonsRaw.sort(
          (a, b) => (a.display_order || 0) - (b.display_order || 0)
        );
        const btn = buttonsRaw[0];
        if (btn) {
          // Reuse mapping rules for link classification
          const nav = mapMenuToNavItem(btn);
          if (nav) {
            const cta: CtaButtonItem = {
              label: nav.label,
              href: nav.href,
              external: !!nav.external,
              target: nav.target || "_self",
            };
            setCtaButton(cta);
            try {
              sessionStorage.setItem(BUTTON_CACHE_KEY, JSON.stringify(cta));
            } catch {}
          }
        } else {
          setCtaButton(null);
          try {
            sessionStorage.removeItem(BUTTON_CACHE_KEY);
          } catch {}
        }

        // Header Logos from category 'Header Logo'
        const logos = res.data
          .filter((m) => {
            const slug = m?.category?.slug?.toLowerCase?.() || "";
            const name = m?.category?.name?.toLowerCase?.() || "";
            const isLogo = slug === "header-logo" || name === "header logo";
            const hasImage = !!(m as any)?.link_image;
            return isLogo && hasImage && isMenuVisible(m);
          })
          .sort((a, b) => (a.display_order || 0) - (b.display_order || 0));
        setHeaderLogos(logos);
      }
      setIsMenusLoaded(true);
    };

    // If no cache, delay render until first fetch completes
    if (!isMenusLoaded) {
      loadMenus();
    } else {
      // Refresh in background
      loadMenus();
    }

    return () => {
      isMounted = false;
    };
  }, []);

  // Function to determine if a nav item is active
  const isNavItemActive = (item: NavItem): boolean => {
    // For About Us page, show only one active at a time
    if (router.pathname === "/about") {
      if (item.scrollTo === "contact-us") {
        const hashActive =
          typeof window !== "undefined" &&
          window.location.hash === "#contact-us";
        return isContactInView || hashActive;
      }
      // Highlight About Us when not in the contact section
      const hashIsContact =
        typeof window !== "undefined" && window.location.hash === "#contact-us";
      return (
        item.href === "/about" &&
        !item.scrollTo &&
        !isContactInView &&
        !hashIsContact
      );
    }

    // For home page - use scroll-based detection
    if (router.pathname === "/") {
      if (item.scrollTo) {
        // Section-based items (Courses, Discussions, State Engagement)
        return activeSection === item.scrollTo;
      } else if (item.href === "/") {
        // Home link is active when at the top or no specific section is active
        return activeSection === "home";
      }
    }

    return false;
  };

  // Close mobile menu when route changes
  useEffect(() => {
    setIsMobileMenuOpen(false);
    setClickedMenu("");
  }, [router.pathname]);

  // Observe contact section visibility on About page
  useEffect(() => {
    if (router.pathname !== "/about") {
      setIsContactInView(false);
      return;
    }

    const element = document.getElementById("contact-us");
    if (!element) return;

    const observerOptions = {
      root: null,
      rootMargin: "-20% 0px -60% 0px",
      threshold: 0.1,
    } as IntersectionObserverInit;

    const observer = new IntersectionObserver((entries) => {
      entries.forEach((entry) => {
        if (entry.target === element) {
          setIsContactInView(entry.isIntersecting);
        }
      });
    }, observerOptions);

    observer.observe(element);

    const handleScrollTop = () => {
      if (window.scrollY < 100) {
        setIsContactInView(false);
      }
    };

    window.addEventListener("scroll", handleScrollTop);

    return () => {
      observer.disconnect();
      window.removeEventListener("scroll", handleScrollTop);
    };
  }, [router.pathname]);

  // Close mobile menu when clicking outside
  useEffect(() => {
    const handleClickOutside = (event: MouseEvent) => {
      const target = event.target as Element;
      if (isMobileMenuOpen && !target.closest(`.${styles.header}`)) {
        setIsMobileMenuOpen(false);
      }
    };

    if (isMobileMenuOpen) {
      document.addEventListener("mousedown", handleClickOutside);
      // Prevent body scroll when mobile menu is open
      document.body.style.overflow = "hidden";
    } else {
      document.body.style.overflow = "auto";
    }

    return () => {
      document.removeEventListener("mousedown", handleClickOutside);
      document.body.style.overflow = "auto";
    };
  }, [isMobileMenuOpen]);

  // Intersection Observer to detect which section is in view (Home page)
  useEffect(() => {
    if (router.pathname !== "/") return; // Only on home page

    const observerOptions = {
      root: null,
      rootMargin: "-20% 0px -60% 0px", // Trigger when section is 20% from top
      threshold: 0.1,
    };

    const observerCallback = (entries: IntersectionObserverEntry[]) => {
      entries.forEach((entry) => {
        if (entry.isIntersecting) {
          const sectionId = entry.target.id;
          setActiveSection(sectionId || "home");
        }
      });

      // Check if we're at the very top of the page
      if (window.scrollY < 100) {
        setActiveSection("home");
      }
    };

    const observer = new IntersectionObserver(
      observerCallback,
      observerOptions
    );

    // Observe sections derived from menus that scroll on home
    const sections = navItems
      .filter((i) => i.href === "/" && i.scrollTo)
      .map((i) => i.scrollTo as string);

    sections.forEach((sectionId) => {
      const element = document.getElementById(sectionId);
      if (element) {
        observer.observe(element);
      }
    });

    // Handle scroll to detect when at top
    const handleScroll = () => {
      if (window.scrollY < 100) {
        setActiveSection("home");
      }
    };

    window.addEventListener("scroll", handleScroll);

    return () => {
      observer.disconnect();
      window.removeEventListener("scroll", handleScroll);
    };
  }, [router.pathname, navItems]);

  useEffect(() => {
    setIsClient(true); // Mark as client-side rendered

    const handleScroll = () => {
      const scrollTop = window.scrollY;
      setIsScrolled(scrollTop > 50); // Lower threshold for better sticky behavior
    };

    const handleResize = () => {
      setIsMobile(window.innerWidth <= 768);
    };

    // Initial check
    handleResize();

    window.addEventListener("scroll", handleScroll);
    window.addEventListener("resize", handleResize);

    return () => {
      window.removeEventListener("scroll", handleScroll);
      window.removeEventListener("resize", handleResize);
    };
  }, []);

  // Centralized search handler
  const performSearch = async (query: string) => {
    if (query.trim()) {
      try {
        // Use the centralized API service for search - same tab
        await searchApi.redirectToSearchSameTab(query);
      } catch (error) {
        // Fallback: Direct redirect in same tab if API service fails
        const urls = getDynamicNulpUrls();
        window.location.href = urls.search(query);
      }
    }
  };

  // Handle form submission (Enter key)
  const handleSearchSubmit = async (e: React.FormEvent<HTMLFormElement>) => {
    e.preventDefault();
    await performSearch(searchQuery);
  };

  // Handle search icon click
  const handleSearchIconClick = async () => {
    await performSearch(searchQuery);
  };

  // Handle input change
  const handleSearchInputChange = (e: React.ChangeEvent<HTMLInputElement>) => {
    setSearchQuery(e.target.value);
  };

  // Handle smooth scroll to section - Optimized for immediate response
  const handleSmoothScroll = (elementId: string) => {
    const scrollToTarget = () => {
      const element = document.getElementById(elementId);
      if (element) {
        const elementRect = element.getBoundingClientRect();
        const targetPosition = elementRect.top + window.pageYOffset - 80;

        // Use native smooth scroll for immediate response
        window.scrollTo({
          top: targetPosition,
          behavior: "smooth",
        });

        return true;
      }
      return false;
    };

    // Try immediate scroll
    if (!scrollToTarget()) {
      // If element not found, retry after a short delay (DOM might still be rendering)
      setTimeout(() => {
        scrollToTarget();
      }, 50);
    }
  };

  // Handle navigation click
  const handleNavClick = (item: NavItem, closeMobileMenu: boolean = false) => {
    if (closeMobileMenu) {
      setIsMobileMenuOpen(false);
    }

    // External link handling
    if (item.external && item.href) {
      const target = item.target || "_blank";
      if (target === "_blank") {
        window.open(item.href, "_blank", "noopener,noreferrer");
      } else {
        window.location.href = item.href;
      }
      return;
    }

    // Generic in-page section navigation based on hash from CMS
    if (item.scrollTo) {
      const targetPage = item.href || "/";
      const isSamePage = router.pathname === targetPage;

      if (isSamePage) {
        // Already on the target page → smooth scroll
        handleSmoothScroll(item.scrollTo);
      } else {
        // Navigate to page first, then precise smooth scroll and set hash
        const onComplete = () => {
          router.events.off("routeChangeComplete", onComplete);
          setTimeout(() => {
            const el = document.getElementById(item.scrollTo!);
            if (el) {
              const rect = el.getBoundingClientRect();
              const top = rect.top + window.pageYOffset - 80;
              window.scrollTo({ top, behavior: "smooth" });
              if (typeof window !== "undefined") {
                // Update hash without scrolling again
                history.replaceState(null, "", `#${item.scrollTo}`);
              }
            }
          }, 100);
        };
        router.events.on("routeChangeComplete", onComplete);
        router.push(targetPage).catch(() => {
<<<<<<< HEAD
            window.location.href = `${targetPage}#${item.scrollTo}`;
          });
=======
          window.location.href = `${targetPage}#${item.scrollTo}`;
        });
>>>>>>> 7119c6a3
      }
      return;
    }

    if (item.scrollTo) {
      if (router.pathname === "/") {
        // If already on home page, just scroll
        handleSmoothScroll(item.scrollTo);
      } else {
        // If on different page, navigate to home then scroll using route event
        const scroll = () => handleSmoothScroll(item.scrollTo!);
        const handler = () => {
          router.events.off("routeChangeComplete", handler);
          scroll();
        };
        router.events.on("routeChangeComplete", handler);
        router.push("/").finally(() => {
          // Safety fallback
          setTimeout(scroll, 200);
        });
      }
    } else {
      // Regular navigation
      if (item.href === "/") {
        setActiveSection("home");
      }
      router.push(item.href);
    }
  };

  // Toggle mobile menu
  const toggleMobileMenu = () => {
    setIsMobileMenuOpen(!isMobileMenuOpen);
  };

  return (
    <>
      {/* Header Spacer - Prevents layout shift when header becomes fixed */}
      {isClient && isScrolled && (
        <div
          style={{
            height: isMobile ? "60px" : "70px",
          }}
        />
      )}

      <header
        className={`${styles.header} ${className} ${
          isScrolled ? styles["header--scrolled"] : ""
        }`}
      >
        <div className={styles.header__container}>
          {/* Mobile Logos - Only visible on mobile */}
          <div className={styles["header__mobile-logos"]}>
            {headerLogos.length > 0 ? (
              headerLogos.map((m, idx) => {
                const src = getLogoSrcFromItem(m);
                if (!src) return null;
                const alt =
                  (m as any)?.link_image?.alternativeText || m.title || "Logo";
                const target =
                  m.target_window === "New_Window" ? "_blank" : "_self";
                const href = (m.link || "/").trim();
                return (
                  <a
                    key={`mbl-logo-${m.id}-${idx}`}
                    href={href || "/"}
                    target={target}
                    rel={
                      target === "_blank" ? "noopener noreferrer" : undefined
                    }
                    className={styles["header__mobile-logo-link"]}
                    aria-label={alt}
                  >
                    <Image
                      src={src}
                      alt={alt}
                      width={80}
                      height={32}
                      className={styles["header__mobile-logo"]}
                      priority
                    />
                  </a>
                );
              })
            ) : (
              <>
                <Link href="/" className={styles["header__mobile-logo-link"]}>
                  <Image
                    src={`${
                      getDynamicNulpUrls().base
                    }/images/national_logo.png`}
                    alt="National Logo"
                    width={80}
                    height={32}
                    className={styles["header__mobile-logo"]}
                    priority
                  />
                </Link>
                <Link href="/" className={styles["header__mobile-logo-link"]}>
                  <Image
                    src={`${getDynamicNulpUrls().base}/images/MoHUA_.png`}
                    alt="MoHUA Logo"
                    width={40}
                    height={40}
                    className={styles["header__mobile-logo"]}
                    priority
                  />
                </Link>
              </>
            )}
          </div>

          {/* Brand Logos - Desktop */}
          {isClient && headerLogos.length > 0 && (
            <div className={styles.header__brand}>
              {headerLogos.map((m, idx) => {
                const src = getLogoSrcFromItem(m);
                if (!src) return null;
                const alt =
                  (m as any)?.link_image?.alternativeText || m.title || "Logo";
                const target =
                  m.target_window === "New_Window" ? "_blank" : "_self";
                const href = (m.link || "/").trim();
                return (
                  <a
                    key={`${m.id}-${idx}`}
                    href={href || "/"}
                    target={target}
                    rel={
                      target === "_blank" ? "noopener noreferrer" : undefined
                    }
                    className={styles.header__brandLink}
                    aria-label={alt}
                  >
                    <Image
                      src={src}
                      alt={alt}
                      width={120}
                      height={40}
                      className={styles.header__brandImage}
                    />
                  </a>
                );
              })}
            </div>
          )}

          {/* Desktop Navigation Section */}
          <nav className={styles.header__nav}>
            {/* Navigation Links - Desktop */}
            <ul className={styles["header__nav-list"]} suppressHydrationWarning>
              {isClient &&
                navItems.map((item, index) => (
                  <li key={index} className={styles["header__nav-item"]}>
                    <button
                      type="button"
                      className={`${styles["header__nav-link"]} ${
                        isNavItemActive(item)
                          ? styles["header__nav-link--active"]
                          : ""
                      }`}
                      onClick={(e) => {
                        e.preventDefault();
                        handleNavClick(item);
                      }}
                    >
                      {item.label}
                    </button>
                  </li>
                ))}
            </ul>
          </nav>

          {/* Desktop Actions Section */}
          <div className={styles.header__actions}>
            {/* Search - Desktop */}
            <form
              onSubmit={handleSearchSubmit}
              className={styles.header__search}
            >
              <input
                type="text"
                value={searchQuery}
                onChange={handleSearchInputChange}
                placeholder="Explore Content"
                className={styles["header__search-input"]}
                aria-label="Search content"
              />
              <SearchIcon
                className={styles["header__search-icon"]}
                onClick={handleSearchIconClick}
                style={{ cursor: "pointer" }}
                aria-label="Search"
                role="button"
                tabIndex={0}
                onKeyDown={(e) => {
                  if (e.key === "Enter" || e.key === " ") {
                    handleSearchIconClick();
                  }
                }}
              />
            </form>

            {/* Auth Button - Desktop */}
            {isClient && ctaButton && (
              <button
                type="button"
                className={styles["header__auth-button"]}
                onClick={() => {
                  if (ctaButton.target === "_blank") {
                    window.open(
                      ctaButton.href,
                      "_blank",
                      "noopener,noreferrer"
                    );
                  } else {
                    window.location.href = ctaButton.href;
                  }
                }}
              >
                {ctaButton.label}
              </button>
            )}

            {/* Mobile Menu Toggle */}
            <button
              type="button"
              className={styles["header__mobile-toggle"]}
              onClick={toggleMobileMenu}
              aria-label="Toggle mobile menu"
            >
              {isMobileMenuOpen ? <CloseIcon /> : <MenuIcon />}
            </button>
          </div>
        </div>

        {/* Mobile Menu Dropdown */}
        {isMobileMenuOpen && (
          <div className={styles["header__mobile-menu"]}>
            <div className={styles["header__mobile-content"]}>
              {/* Mobile Navigation */}
              <nav className={styles["header__mobile-nav"]}>
                <ul
                  className={styles["header__mobile-nav-list"]}
                  suppressHydrationWarning
                >
                  {isClient &&
                    navItems.map((item, index) => (
                      <li
                        key={index}
                        className={styles["header__mobile-nav-item"]}
                      >
                        <button
                          type="button"
                          className={`${styles["header__mobile-nav-link"]} ${
                            isNavItemActive(item)
                              ? styles["header__mobile-nav-link--active"]
                              : ""
                          }`}
                          onClick={(e) => {
                            e.preventDefault();
                            handleNavClick(item, true);
                          }}
                        >
                          {item.label}
                        </button>
                      </li>
                    ))}
                </ul>
              </nav>

              {/* Mobile Search */}
              <form
                onSubmit={handleSearchSubmit}
                className={styles["header__mobile-search"]}
              >
                <input
                  type="text"
                  value={searchQuery}
                  onChange={handleSearchInputChange}
                  placeholder="Explore Content"
                  className={styles["header__mobile-search-input"]}
                  aria-label="Search content"
                />
                <SearchIcon
                  className={styles["header__mobile-search-icon"]}
                  onClick={handleSearchIconClick}
                  style={{ cursor: "pointer" }}
                  aria-label="Search"
                  role="button"
                  tabIndex={0}
                  onKeyDown={(e) => {
                    if (e.key === "Enter" || e.key === " ") {
                      handleSearchIconClick();
                    }
                  }}
                />
              </form>

              {/* Mobile Auth Button */}
              {isClient && ctaButton && (
                <button
                  type="button"
                  className={styles["header__mobile-auth-button"]}
                  onClick={() => {
                    if (ctaButton.target === "_blank") {
                      window.open(
                        ctaButton.href,
                        "_blank",
                        "noopener,noreferrer"
                      );
                    } else {
                      window.location.href = ctaButton.href;
                    }
                    setIsMobileMenuOpen(false);
                  }}
                >
                  {ctaButton.label}
                </button>
              )}
            </div>
          </div>
        )}
      </header>
    </>
  );
};

export default Header;<|MERGE_RESOLUTION|>--- conflicted
+++ resolved
@@ -582,13 +582,8 @@
         };
         router.events.on("routeChangeComplete", onComplete);
         router.push(targetPage).catch(() => {
-<<<<<<< HEAD
-            window.location.href = `${targetPage}#${item.scrollTo}`;
-          });
-=======
           window.location.href = `${targetPage}#${item.scrollTo}`;
         });
->>>>>>> 7119c6a3
       }
       return;
     }
