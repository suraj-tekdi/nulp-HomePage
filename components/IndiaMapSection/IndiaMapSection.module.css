--- conflicted
+++ resolved
@@ -129,11 +129,7 @@
 .mapSection__svgMap path[id="mp"],
 .mapSection__svgMap path[id="jh"],
 .mapSection__svgMap path[id="tr"] {
-<<<<<<< HEAD
   fill: #03174999;
-=======
-  fill: #054365;
->>>>>>> 7119c6a3
   stroke: #ffffff;
   stroke-width: 2;
 }
@@ -165,11 +161,7 @@
 
 /* Active state styling - will be applied via JavaScript */
 .mapSection__svgMap path.selected {
-<<<<<<< HEAD
-  fill: #03174999 !important;
-=======
   fill: #054365 !important;
->>>>>>> 7119c6a3
   stroke: #ffffff !important;
   stroke-width: 3 !important;
 }
